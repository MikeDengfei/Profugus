//----------------------------------*-C++-*----------------------------------//
/*!
 * \file   utils/Vector_Functions.hh
 * \author Thomas M. Evans
 * \date   Tuesday April 29 14:18:9 2014
 * \brief  General vector functions.
 * \note   Copyright (C) 2014 Oak Ridge National Laboratory, UT-Battelle, LLC.
 */
//---------------------------------------------------------------------------//

#ifndef utils_Vector_Functions_hh
#define utils_Vector_Functions_hh

#include "harness/DBC.hh"
#include "harness/Soft_Equivalence.hh"
#include "Definitions.hh"
#include "Vector_Lite.hh"

namespace profugus
{

//---------------------------------------------------------------------------//
// SPACE_VECTOR FUNCTIONS
//---------------------------------------------------------------------------//

// Transform a space-vector through (theta, phi) in cartesian space.
void cartesian_vector_transform(double costheta, double phi,
                                def::Space_Vector &vector);

//---------------------------------------------------------------------------//
/*!
 * \brief Calculate the magnitude of a space-vector.
 *
 * The magnitude of a vector is defined,
 * \f[
   |\mathbf{V}| = \sqrt{V_x^2 + V_y^2 + V_z^2}
 * \f]
 *
 * \return vector magnitude
 */
inline double vector_magnitude(const def::Space_Vector &vector)
{
    return std::sqrt(vector[def::X] * vector[def::X] +
                     vector[def::Y] * vector[def::Y] +
                     vector[def::Z] * vector[def::Z]);
}

//---------------------------------------------------------------------------//
/*!
 * \brief Calculate the dot product of two space-vectors.
 *
 * The dot product is defined as
 * \f[
 *  \mathbf{v} \cdot \mathbf{w} = v_x*w_x + v_y*w_y + v_z*w_z \, .
 * \f]
 *
 * \return dot product
 */
inline double dot_product(const def::Space_Vector &v,
                          const def::Space_Vector &w)
{
    return v[def::X]*w[def::X] + v[def::Y]*w[def::Y] + v[def::Z]*w[def::Z];
}

//---------------------------------------------------------------------------//
/*!
 * \brief Normalize a vector so that its magnitude is one.
 *
 * Convert a vector into a unit-vector using,
 * \f[
   \hat{\mathbf{V}} = \frac{\mathbf{V}}{|\mathbf{V}|},
 * \f]
 *
 * This function is unrolled for efficiency, which is why we don't have a
 * general normalize function.
 */
inline void vector_normalize(def::Space_Vector &vector)
{
<<<<<<< HEAD
    double norm = 1.0 / vector_magnitude(vector);
=======
    double norm     = 1.0 / vector_magnitude(vector);
>>>>>>> 579a8aab
    vector[def::X] *= norm;
    vector[def::Y] *= norm;
    vector[def::Z] *= norm;

    ENSURE(soft_equiv(vector_magnitude(vector), 1.0, 1.0e-6));
}

} // end namespace profugus

#endif // utils_Vector_Functions_hh

//---------------------------------------------------------------------------//
//              end of utils/Vector_Functions.hh
//---------------------------------------------------------------------------//<|MERGE_RESOLUTION|>--- conflicted
+++ resolved
@@ -76,11 +76,7 @@
  */
 inline void vector_normalize(def::Space_Vector &vector)
 {
-<<<<<<< HEAD
-    double norm = 1.0 / vector_magnitude(vector);
-=======
     double norm     = 1.0 / vector_magnitude(vector);
->>>>>>> 579a8aab
     vector[def::X] *= norm;
     vector[def::Y] *= norm;
     vector[def::Z] *= norm;
