--- conflicted
+++ resolved
@@ -229,11 +229,8 @@
 IF(USE_CUDA)
   TRIBITS_ADD_TEST_DIRECTORIES(
     cuda_geometry/test
-<<<<<<< HEAD
-    cuda_mc/test)
-=======
+    cuda_mc/test
     cuda_rtk/test)
->>>>>>> 001b3f9d
 ENDIF()
 
 ##---------------------------------------------------------------------------##
