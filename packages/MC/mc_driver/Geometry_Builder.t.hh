--- conflicted
+++ resolved
@@ -280,13 +280,8 @@
 auto Geometry_Builder<profugus::Mesh_Geometry>::build(
     RCP_ParameterList master) -> SP_Geometry
 {
-<<<<<<< HEAD
-    auto mesh_db = Teuchos::sublist(master, "MESH");
-    auto problem_db = Teuchos::sublist(master, "PROBLEM");
-=======
     auto problem_db = Teuchos::sublist(master, "PROBLEM");
     auto mesh_db    = Teuchos::sublist(master, "MESH");
->>>>>>> 95ad5032
 
     // Ensure all required parameters are present
     REQUIRE( mesh_db->isParameter("x_edges") );
