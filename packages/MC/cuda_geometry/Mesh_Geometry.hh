//---------------------------------*-C++-*-----------------------------------//
/*!
 * \file   MC/cuda_geometry/Mesh_Geometry.hh
 * \author Steven Hamilton
 * \date   Tue Dec 15 14:10:10 2015
 * \brief  Mesh_Geometry class declaration.
 * \note   Copyright (c) 2015 Oak Ridge National Laboratory, UT-Battelle, LLC.
 */
//---------------------------------------------------------------------------//

#ifndef MC_cuda_geometry_Mesh_Geometry_hh
#define MC_cuda_geometry_Mesh_Geometry_hh

#include <vector>

#include "utils/View_Field.hh"
#include "cuda_utils/CudaDBC.hh"
#include "cuda_utils/CudaMacros.hh"
#include "cuda_utils/Definitions.hh"
#include "cuda_utils/Device_Vector.hh"
#include "cuda_utils/Utility_Functions.hh"
#include "geometry/Definitions.hh"
#include "geometry/Bounding_Box.hh"
#include "Mesh_State.hh"
#include "Cartesian_Mesh.hh"

namespace cuda_profugus
{

//===========================================================================//
/*!
 * \class Mesh_Geometry
 * \brief Track particles through structured Cartesian Mesh.
 *
 * \sa Mesh_Geometry.cu for detailed descriptions.
 */
/*!
 * \example cuda_geometry/test/tstMesh_Geometry_cuda.cc
 *
 * Test of Mesh_Geometry.
 */
//===========================================================================//

class Mesh_Geometry
{
  public:

    typedef size_t                               size_type;
    typedef profugus::geometry::cell_type        cell_type;
    typedef profugus::geometry::matid_type       matid_type;
    typedef std::vector<double>                  Vec_Dbl;
    typedef std::vector<matid_type>              Vec_Matids;
    typedef cuda::arch::Device                   Arch;
    typedef cuda::Device_Vector<Arch,double>     Dev_Dbl_Vec;
    typedef std::shared_ptr<Dev_Dbl_Vec>         SP_Dev_Dbl_Vec;
    typedef cuda::Device_Vector<Arch,matid_type> Dev_Matid_Vec;
    typedef std::shared_ptr<Dev_Matid_Vec>       SP_Dev_Matid_Vec;
    typedef cuda::Coordinates                    Coordinates;
    typedef cuda::Space_Vector                   Space_Vector;
    typedef Mesh_State                           Geo_State_t;


    //! Constructor
    Mesh_Geometry(const Vec_Dbl &x_edges,
                  const Vec_Dbl &y_edges,
                  const Vec_Dbl &z_edges);

    // >>> HOST API

    //! Set materials
    void set_matids(const Vec_Matids& matids)
    {
        d_matid_vec =
            std::make_shared<Dev_Matid_Vec>(profugus::make_view(matids));
        dd_matids = d_matid_vec->data();
    }

    //! Access the underlying mesh directly
    const Cartesian_Mesh& mesh() const { return d_mesh; }

    //! Get the lower bounds of the geometry.
    PROFUGUS_HOST_DEVICE_FUNCTION
    const Space_Vector& lower() const { return d_lower_bounds; }

    //! Get the upper bounds of the geometry.
    PROFUGUS_HOST_DEVICE_FUNCTION
    const Space_Vector& upper() const { return d_upper_bounds; }

    // Bounding box (is this needed?)
    //profugus::Bounding_Box get_extents() const;

    // >>> DEVICE API

    //! Initialize track.
<<<<<<< HEAD
    PROFUGUS_DEVICE_FUNCTION
    void initialize(const Space_Vector& r,
		    const Space_Vector& direction,
		    Geo_State_t&  state) const
    {
        using cuda::utility::soft_equiv;
        using def::I; using def::J; using def::K;

        // Set struct attributes
        state.d_r = r;
        state.d_dir = direction;

        cuda::utility::vector_normalize(state.d_dir);

        update_state(state);

        ENSURE(state.ijk.i >= -1 && state.ijk.i <= d_mesh.num_cells_along(I));
        ENSURE(state.ijk.j >= -1 && state.ijk.j <= d_mesh.num_cells_along(J));
        ENSURE(state.ijk.k >= -1 && state.ijk.i <= d_mesh.num_cells_along(K));

    }
=======
    __device__ inline void initialize(const Space_Vector& r,
                                      const Space_Vector& direction,
                                            Geo_State_t&  state) const;
>>>>>>> 14e10ad7

    //! Get distance to next boundary
    PROFUGUS_DEVICE_FUNCTION
    double distance_to_boundary(Geo_State_t& state) const;

    //! Move to and cross a surface in the current direction.
    PROFUGUS_DEVICE_FUNCTION
    void move_to_surface(Geo_State_t& state) const
    {
        move(state.next_dist, state);
        state.ijk = state.next_ijk;
    }

    //! Move a distance \e d to a point in the current direction.
    PROFUGUS_DEVICE_FUNCTION
    void move_to_point(double d, Geo_State_t& state) const
    {
        move(d, state);

        update_state(state);
    }

    //! Number of cells (excluding "outside" cell)
    PROFUGUS_HOST_DEVICE_FUNCTION
    cell_type num_cells() const
    {
        return d_mesh.num_cells();
    }

    //! Return the current cell ID, valid only when inside the mesh
    PROFUGUS_DEVICE_FUNCTION
    cell_type cell(const Geo_State_t& state) const
    {
        REQUIRE(boundary_state(state) != profugus::geometry::OUTSIDE);

        using def::I; using def::J; using def::K;
        cell_type c = num_cells();
        bool found = d_mesh.index(state.ijk.i, state.ijk.j, state.ijk.k, c);
        ENSURE(found);
        return c;
    }

    //! Return the current material ID
    PROFUGUS_DEVICE_FUNCTION
    matid_type matid(const Geo_State_t& state) const
    {
        REQUIRE(cell(state) < num_cells());

        return dd_matids[cell(state)];
    }

    //! Return the state with respect to outer geometry boundary
    PROFUGUS_DEVICE_FUNCTION
    profugus::geometry::Boundary_State boundary_state(
        const Geo_State_t& state) const
    {
        using def::I; using def::J; using def::K;

        if (   (state.ijk.i == -1)
            || (state.ijk.j == -1)
            || (state.ijk.k == -1)
            || (state.ijk.i == d_mesh.num_cells_along(I))
            || (state.ijk.j == d_mesh.num_cells_along(J))
            || (state.ijk.k == d_mesh.num_cells_along(K)))
        {
            return profugus::geometry::OUTSIDE;
        }
        return profugus::geometry::INSIDE;
    }

    //! Return the current position.
    PROFUGUS_DEVICE_FUNCTION 
    Space_Vector position(const Geo_State_t& state) const
    {
        return state.d_r;
    }

    //! Return the current direction.
    PROFUGUS_DEVICE_FUNCTION 
    Space_Vector direction(const Geo_State_t& state) const
    {
        return state.d_dir;
    }

    //! Change the direction to \p new_direction.
    PROFUGUS_DEVICE_FUNCTION 
    void change_direction( const Space_Vector& new_direction,
			   Geo_State_t&  state) const
    {
        // update and normalize the direction
        state.d_dir = new_direction;
        cuda::utility::vector_normalize(state.d_dir);
    }

    //! Change the direction through an angle
    PROFUGUS_DEVICE_FUNCTION
    void change_direction( double       costheta,
			   double       phi,
			   Geo_State_t& state) const
    {
        cuda::utility::cartesian_vector_transform(costheta, phi, state.d_dir);
    }

    //! Reflect the direction at a reflecting surface.
    PROFUGUS_DEVICE_FUNCTION
    bool reflect(Geo_State_t& state) const
    {
        INSIST(false, "no reflect in mesh_geometry");
        return false;
    }

    //! Return the outward normal at the location dictated by the state.
    PROFUGUS_DEVICE_FUNCTION
    Space_Vector normal(const Geo_State_t& state) const
    {
        INSIST(false, "normal in mesh_geometry");
        Space_Vector dir = {0.0, 0.0, 0.0};
        return dir;
    }

    // If the particle is outside the geometry, find distance
    PROFUGUS_DEVICE_FUNCTION 
    double distance_to_interior(Geo_State_t &state);

    //! Get cell volume on the device.
    PROFUGUS_DEVICE_FUNCTION 
    double volume(size_type cell) const
    {
        return d_mesh.volume(cell);
    }

    //! Get cell volume on the host.
    double volume_host(size_type cell) const
    {
        return d_mesh.volume_host(cell);
    }

  private:

    // >>> IMPLEMENTATION

    // Update state tracking information
    PROFUGUS_DEVICE_FUNCTION 
    void update_state(Geo_State_t &state) const
    {
        using def::I; using def::J; using def::K;

        // Find the logical indices of the cell along each axis
        d_mesh.find_upper(state.d_r, state.ijk);
    }

    //! Move a particle a distance \e d in the current direction.
    PROFUGUS_DEVICE_FUNCTION
    void move(double dist, Geo_State_t &state) const
    {
        REQUIRE(dist >= 0.0);
        REQUIRE(cuda::utility::soft_equiv(
                    cuda::utility::vector_magnitude(state.d_dir),
                        1.0, 1.0e-6));

        // advance the particle (unrolled loop)
        state.d_r.x += dist * state.d_dir.x;
        state.d_r.y += dist * state.d_dir.y;
        state.d_r.z += dist * state.d_dir.z;
    }

    Cartesian_Mesh d_mesh;

    SP_Dev_Matid_Vec d_matid_vec;
    matid_type *dd_matids;

    Space_Vector d_lower_bounds;
    Space_Vector d_upper_bounds;
};

//---------------------------------------------------------------------------//
} // end namespace cuda_profugus

//---------------------------------------------------------------------------//
// INLINE DEFINITIONS
//---------------------------------------------------------------------------//
#include "Mesh_Geometry.i.hh"
//---------------------------------------------------------------------------//
#endif // MC_cuda_geometry_Mesh_Geometry_hh

//---------------------------------------------------------------------------//
// end of MC/cuda_geometry/Mesh_Geometry.hh
//---------------------------------------------------------------------------//<|MERGE_RESOLUTION|>--- conflicted
+++ resolved
@@ -92,33 +92,9 @@
     // >>> DEVICE API
 
     //! Initialize track.
-<<<<<<< HEAD
-    PROFUGUS_DEVICE_FUNCTION
-    void initialize(const Space_Vector& r,
-		    const Space_Vector& direction,
-		    Geo_State_t&  state) const
-    {
-        using cuda::utility::soft_equiv;
-        using def::I; using def::J; using def::K;
-
-        // Set struct attributes
-        state.d_r = r;
-        state.d_dir = direction;
-
-        cuda::utility::vector_normalize(state.d_dir);
-
-        update_state(state);
-
-        ENSURE(state.ijk.i >= -1 && state.ijk.i <= d_mesh.num_cells_along(I));
-        ENSURE(state.ijk.j >= -1 && state.ijk.j <= d_mesh.num_cells_along(J));
-        ENSURE(state.ijk.k >= -1 && state.ijk.i <= d_mesh.num_cells_along(K));
-
-    }
-=======
     __device__ inline void initialize(const Space_Vector& r,
                                       const Space_Vector& direction,
                                             Geo_State_t&  state) const;
->>>>>>> 14e10ad7
 
     //! Get distance to next boundary
     PROFUGUS_DEVICE_FUNCTION
