//----------------------------------*-C++-*----------------------------------//
/*!
 * \file   cuda_geometry/Mesh_Geometry.cc
 * \author Thomas M. Evans and Seth Johnson
 * \date   Mon Jul 21 17:56:40 2014
 * \brief  Mesh_Geometry member definitions.
 * \note   Copyright (C) 2014 Oak Ridge National Laboratory, UT-Battelle, LLC.
 */
//---------------------------------------------------------------------------//

#ifndef MC_cuda_geometry_Mesh_Geometry_i_hh
#define MC_cuda_geometry_Mesh_Geometry_i_hh

#include "Mesh_Geometry.hh"

#include "cuda_utils/CudaDBC.hh"

namespace cuda_profugus
{

//---------------------------------------------------------------------------//
/*!
 * \brief Initialize particle
 *
 * This finds the closest ijk coords on each axis to the location. A particle
 * can be born "outside" and have ijk extents that are outside [0,N) .
 */
__device__ void Mesh_Geometry::initialize(
        const Space_Vector& r,
        const Space_Vector& direction,
        Geo_State_t       & state) const
{
    using cuda_utils::utility::soft_equiv;
    using cuda_utils::utility::vector_normalize;
    using def::I; using def::J; using def::K;

    // Set struct attributes
    state.d_r = r;
    state.d_dir = direction;

    vector_normalize(state.d_dir);

    update_state(state);

<<<<<<< HEAD
    ENSURE(state.ijk.i >= -1 && state.ijk.i <= d_mesh.num_cells_along(I));
    ENSURE(state.ijk.j >= -1 && state.ijk.j <= d_mesh.num_cells_along(J));
    ENSURE(state.ijk.k >= -1 && state.ijk.k <= d_mesh.num_cells_along(K));

=======
    DEVICE_ENSURE(state.ijk[I] >= -1 &&
                  state.ijk[I] <= d_mesh.num_cells_along(I));
    DEVICE_ENSURE(state.ijk[J] >= -1 &&
                  state.ijk[J] <= d_mesh.num_cells_along(J));
    DEVICE_ENSURE(state.ijk[K] >= -1 &&
                  state.ijk[K] <= d_mesh.num_cells_along(K));
>>>>>>> 95ad5032
}

//---------------------------------------------------------------------------//
/*!
 * \brief Calculate distance to the next cell
 */
__device__
double Mesh_Geometry::distance_to_boundary(Geo_State_t& state) const
{
    using def::I; using def::J; using def::K;
    using cuda_utils::utility::soft_equiv;
    using cuda_utils::utility::vector_magnitude;

    DEVICE_REQUIRE(soft_equiv(vector_magnitude(state.d_dir), 1.0, 1.e-5));

    const Double_View& edges_x = d_mesh.edges(I);
    const Double_View& edges_y = d_mesh.edges(J);
    const Double_View& edges_z = d_mesh.edges(K);

<<<<<<< HEAD
    const double * edges_x(d_mesh.edges(I));
    const double * edges_y(d_mesh.edges(J));
    const double * edges_z(d_mesh.edges(K));
=======
>>>>>>> 95ad5032
    cuda_utils::Coordinates extents = {d_mesh.num_cells_along(I),
                                       d_mesh.num_cells_along(J),
                                       d_mesh.num_cells_along(K)};

    // min distance to boundary; initializing test_dist to a large number before
    // each surface check implicitly handles the case where omega[dir] == 0.0
    double test_dist = 99e99;
    int    test_next = state.ijk[I];

    // initialize the next surface
    state.next_ijk = state.ijk;

    // unrolled check
    // bool positive = false;
    // bool negative = false;

    // X SURFACE
    if (state.d_dir[I] > 0.0 && state.ijk[I] < extents[I])
    {
        test_dist = (edges_x[state.ijk[I]+1] - state.d_r[I]) / state.d_dir[I];
        test_next = state.ijk[I] + 1;
    }
    else if (state.d_dir[I] < 0.0 && state.ijk[I] > -1)
    {
        test_dist = (edges_x[state.ijk[I]] - state.d_r[I]) / state.d_dir[I];
        test_next = state.ijk[I] - 1;
    }

    // initialize to x distance
    state.next_dist   = test_dist;
    state.next_ijk[I] = test_next;

    // reset the local dist-to-boundary to a large value to handle dir=0.0
    test_dist = 99e99;

    // Y SURFACE
    if (state.d_dir[J] > 0.0 && state.ijk[J] < extents[J])
    {
        test_dist = (edges_y[state.ijk[J]+1] - state.d_r[J]) / state.d_dir[J];
        test_next = state.ijk[J] + 1;
    }
    else if (state.d_dir[J] < 0.0 && state.ijk[J] > -1)
    {
        test_dist = (edges_y[state.ijk[J]] - state.d_r[J]) / state.d_dir[J];
        test_next = state.ijk[J] - 1;
    }

    // update running value of distance to boundary
    if (test_dist < state.next_dist)
    {
        state.next_dist   = test_dist;
        state.next_ijk[I] = state.ijk[I];
        state.next_ijk[J] = test_next;
    }

    // reset the local dist-to-boundary to a large value to handle dir=0.0
    test_dist = 99e99;

    // Z SURFACE
    if (state.d_dir[K] > 0.0 && state.ijk[K] < extents[K])
    {
        test_dist = (edges_z[state.ijk[K]+1] - state.d_r[K]) / state.d_dir[K];
        test_next = state.ijk[K] + 1;
    }
    else if (state.d_dir[K] < 0.0 && state.ijk[K] > -1)
    {
        test_dist = (edges_z[state.ijk[K]] - state.d_r[K]) / state.d_dir[K];
        test_next = state.ijk[K] - 1;
    }

    // update running value of distance to boundary
    if (test_dist < state.next_dist)
    {
        state.next_dist  = test_dist;
<<<<<<< HEAD
        state.next_ijk.i = state.ijk.i;
        state.next_ijk.j = state.ijk.j;
        state.next_ijk.k = test_next;
=======
        state.next_ijk[I] = state.ijk[I];
        state.next_ijk[J] = state.ijk[J];
        state.next_ijk[K] = test_next;
>>>>>>> 95ad5032
    }

    DEVICE_ENSURE(state.next_dist >= 0.);
    return state.next_dist;
}

//---------------------------------------------------------------------------//
/*!
 * \brief Reflect the direction on a reflecting surface
 */
__device__
bool Mesh_Geometry::reflect(Geo_State_t& state) const
{
<<<<<<< HEAD
    using def::X; using def::Y; using def::Z;
    using cuda_utils::utility::soft_equiv;
    using cuda_utils::utility::vector_magnitude;
    REQUIRE(soft_equiv(vector_magnitude(state.d_dir), 1.0, 1.0e-6));
=======
    using def::I; using def::J; using def::K;
    using cuda::utility::soft_equiv;
    using cuda::utility::vector_magnitude;
    DEVICE_REQUIRE(soft_equiv(vector_magnitude(state.d_dir), 1.0, 1.0e-6));
>>>>>>> 95ad5032

    // If we're not in a reflecting state, return
    if( state.reflecting_face == Geo_State_t::NONE )
        return false;

    // get the outward normal
    Space_Vector n = normal(state);

    // calculate the dot-product of the incoming angle and outward normal
<<<<<<< HEAD
    double dot = state.d_dir.x*n.x +
                 state.d_dir.y*n.y +
                 state.d_dir.z*n.z;

    CHECK( dot != 0.0 );

    state.d_dir.x -= 2.0 * n.x * dot;
    state.d_dir.y -= 2.0 * n.y * dot;
    state.d_dir.z -= 2.0 * n.z * dot;

    ENSURE(soft_equiv(vector_magnitude(state.d_dir), 1.0, 1.0e-6));
=======
    double dot = state.d_dir[I]*n[I] +
                 state.d_dir[J]*n[J] +
                 state.d_dir[K]*n[K];

    DEVICE_CHECK( dot != 0.0 );

    state.d_dir[I] -= 2.0 * n[I] * dot;
    state.d_dir[J] -= 2.0 * n[J] * dot;
    state.d_dir[K] -= 2.0 * n[K] * dot;

    DEVICE_ENSURE(soft_equiv(vector_magnitude(state.d_dir), 1.0, 1.0e-6));
>>>>>>> 95ad5032

    return true;
}

//---------------------------------------------------------------------------//
/*!
 * \brief Return the outward normal at the location dictated by the state.
 */
__device__
cuda_utils::Space_Vector Mesh_Geometry::normal(const Geo_State_t& state) const
{
    // Choose normal based on exiting face
    if( state.exiting_face == Geo_State_t::MINUS_X )
    {
        return {-1.0, 0.0, 0.0};
    }
    else if( state.exiting_face == Geo_State_t::PLUS_X )
    {
        return {1.0, 0.0, 0.0};
    }
    else if( state.exiting_face == Geo_State_t::MINUS_Y )
    {
        return {0.0, -1.0, 0.0};
    }
    else if( state.exiting_face == Geo_State_t::PLUS_Y )
    {
        return {0.0, 1.0, 0.0};
    }
    else if( state.exiting_face == Geo_State_t::MINUS_Z )
    {
        return {0.0, 0.0, -1.0};
    }
    else if( state.exiting_face == Geo_State_t::PLUS_Z )
    {
        return {0.0, 0.0, 1.0};
    }

    // We weren't on a boundary
    return {0.0, 0.0, 0.0};
}



} // end namespace cuda_profugus

#endif // MC_cuda_geometry_Mesh_Geometry_i_hh

//---------------------------------------------------------------------------//
//                 end of Mesh_Geometry.i.hh
//---------------------------------------------------------------------------//<|MERGE_RESOLUTION|>--- conflicted
+++ resolved
@@ -42,19 +42,12 @@
 
     update_state(state);
 
-<<<<<<< HEAD
-    ENSURE(state.ijk.i >= -1 && state.ijk.i <= d_mesh.num_cells_along(I));
-    ENSURE(state.ijk.j >= -1 && state.ijk.j <= d_mesh.num_cells_along(J));
-    ENSURE(state.ijk.k >= -1 && state.ijk.k <= d_mesh.num_cells_along(K));
-
-=======
     DEVICE_ENSURE(state.ijk[I] >= -1 &&
                   state.ijk[I] <= d_mesh.num_cells_along(I));
     DEVICE_ENSURE(state.ijk[J] >= -1 &&
                   state.ijk[J] <= d_mesh.num_cells_along(J));
     DEVICE_ENSURE(state.ijk[K] >= -1 &&
                   state.ijk[K] <= d_mesh.num_cells_along(K));
->>>>>>> 95ad5032
 }
 
 //---------------------------------------------------------------------------//
@@ -74,12 +67,6 @@
     const Double_View& edges_y = d_mesh.edges(J);
     const Double_View& edges_z = d_mesh.edges(K);
 
-<<<<<<< HEAD
-    const double * edges_x(d_mesh.edges(I));
-    const double * edges_y(d_mesh.edges(J));
-    const double * edges_z(d_mesh.edges(K));
-=======
->>>>>>> 95ad5032
     cuda_utils::Coordinates extents = {d_mesh.num_cells_along(I),
                                        d_mesh.num_cells_along(J),
                                        d_mesh.num_cells_along(K)};
@@ -154,15 +141,9 @@
     if (test_dist < state.next_dist)
     {
         state.next_dist  = test_dist;
-<<<<<<< HEAD
-        state.next_ijk.i = state.ijk.i;
-        state.next_ijk.j = state.ijk.j;
-        state.next_ijk.k = test_next;
-=======
         state.next_ijk[I] = state.ijk[I];
         state.next_ijk[J] = state.ijk[J];
         state.next_ijk[K] = test_next;
->>>>>>> 95ad5032
     }
 
     DEVICE_ENSURE(state.next_dist >= 0.);
@@ -176,17 +157,10 @@
 __device__
 bool Mesh_Geometry::reflect(Geo_State_t& state) const
 {
-<<<<<<< HEAD
-    using def::X; using def::Y; using def::Z;
-    using cuda_utils::utility::soft_equiv;
-    using cuda_utils::utility::vector_magnitude;
-    REQUIRE(soft_equiv(vector_magnitude(state.d_dir), 1.0, 1.0e-6));
-=======
     using def::I; using def::J; using def::K;
     using cuda::utility::soft_equiv;
     using cuda::utility::vector_magnitude;
     DEVICE_REQUIRE(soft_equiv(vector_magnitude(state.d_dir), 1.0, 1.0e-6));
->>>>>>> 95ad5032
 
     // If we're not in a reflecting state, return
     if( state.reflecting_face == Geo_State_t::NONE )
@@ -196,19 +170,6 @@
     Space_Vector n = normal(state);
 
     // calculate the dot-product of the incoming angle and outward normal
-<<<<<<< HEAD
-    double dot = state.d_dir.x*n.x +
-                 state.d_dir.y*n.y +
-                 state.d_dir.z*n.z;
-
-    CHECK( dot != 0.0 );
-
-    state.d_dir.x -= 2.0 * n.x * dot;
-    state.d_dir.y -= 2.0 * n.y * dot;
-    state.d_dir.z -= 2.0 * n.z * dot;
-
-    ENSURE(soft_equiv(vector_magnitude(state.d_dir), 1.0, 1.0e-6));
-=======
     double dot = state.d_dir[I]*n[I] +
                  state.d_dir[J]*n[J] +
                  state.d_dir[K]*n[K];
@@ -220,7 +181,6 @@
     state.d_dir[K] -= 2.0 * n[K] * dot;
 
     DEVICE_ENSURE(soft_equiv(vector_magnitude(state.d_dir), 1.0, 1.0e-6));
->>>>>>> 95ad5032
 
     return true;
 }
