--- conflicted
+++ resolved
@@ -20,12 +20,9 @@
 #include "cuda_utils/CudaMacros.hh"
 #include "cuda_utils/Definitions.hh"
 #include "cuda_utils/Utility_Functions.hh"
-<<<<<<< HEAD
 #include "cuda_utils/Host_Vector.hh"
-=======
 #include "cuda_utils/Device_Memory_Manager.hh"
 #include "cuda_utils/Device_View_Field.hh"
->>>>>>> 95ad5032
 #include "geometry/Definitions.hh"
 #include "utils/Definitions.hh"
 
@@ -51,30 +48,12 @@
   public:
     //@{
     //! Mesh typedefs
-<<<<<<< HEAD
-    typedef int                           dim_type;
-    typedef size_t                        size_type;
-    typedef profugus::geometry::cell_type cell_type;
-    typedef cuda_utils::Space_Vector            Space_Vector;
-    typedef cuda_utils::Coordinates             Coordinates;
-    typedef std::vector<double>           Vec_Dbl;
-
-    template <class T>
-    using Device_Vector = cuda_utils::Device_Vector<cuda_utils::arch::Device,T>;
-
-    template <class T>
-    using Host_Vector = cuda_utils::Host_Vector<T>;
-
-    template <class T>
-    using SP = std::shared_ptr<T>;
-=======
     typedef int                                   dim_type;
     typedef size_t                                size_type;
     typedef profugus::geometry::cell_type         cell_type;
     typedef cuda_utils::Space_Vector              Space_Vector;
     typedef cuda_utils::Coordinates               Coordinates;
     typedef cuda::const_Device_View_Field<double> Double_View;
->>>>>>> 95ad5032
     //@}
 
   private:
@@ -96,16 +75,6 @@
     // Dimensionality (always 3 for now)
     dim_type d_dimension;
 
-<<<<<<< HEAD
-    // Cell volumes
-    SP<Device_Vector<double> > d_volumes_vec;
-    SP<Host_Vector<double> > d_volumes_vec_host;
-
-    // On-device pointer
-    double *dd_volumes;
-
-=======
->>>>>>> 95ad5032
   public:
 
     // Construct from xyz edges.
@@ -126,19 +95,12 @@
     // >>> ACCESSORS
 
     //! Get number of cells.
-<<<<<<< HEAD
-    PROFUGUS_HOST_DEVICE_FUNCTION 
+    PROFUGUS_HOST_DEVICE_FUNCTION
     cell_type num_cells() const { return d_num_cells; }
 
     //! Number of cells along an axis
-    PROFUGUS_HOST_DEVICE_FUNCTION 
+    PROFUGUS_HOST_DEVICE_FUNCTION
     dim_type num_cells_along(dim_type d) const
-=======
-    __device__ cell_type num_cells() const { return d_num_cells; }
-
-    //! Number of cells along an axis
-    __device__ dim_type num_cells_along(dim_type d) const
->>>>>>> 95ad5032
     {
         DEVICE_REQUIRE( d>=0 && d<=3 );
         if( d == def::I )
@@ -151,19 +113,12 @@
     }
 
     //! Dimension of mesh.
-<<<<<<< HEAD
-    PROFUGUS_HOST_DEVICE_FUNCTION 
+    PROFUGUS_HOST_DEVICE_FUNCTION
     dim_type dimension() const { return d_dimension; }
 
     //! Return cell edges along a given direction.
-    PROFUGUS_DEVICE_FUNCTION 
-    double * edges(dim_type d) const
-=======
-    __device__ dim_type dimension() const { return d_dimension; }
-
-    //! Return cell edges along a given direction.
-    __device__ Double_View edges(dim_type d) const
->>>>>>> 95ad5032
+    PROFUGUS_DEVICE_FUNCTION
+    Double_View edges(dim_type d) const
     {
         DEVICE_REQUIRE( d>=0 && d<=3 );
         if( d == def::I )
@@ -178,12 +133,8 @@
     // >>> INDEX CONVERSION
 
     // Convert cardinal index to (i,j) or (i,j,k).
-<<<<<<< HEAD
-    PROFUGUS_HOST_DEVICE_FUNCTION 
+    PROFUGUS_HOST_DEVICE_FUNCTION
     void cardinal(
-=======
-    __device__ void cardinal(
->>>>>>> 95ad5032
         cell_type cell, dim_type& i, dim_type& j, dim_type& k) const
     {
         DEVICE_REQUIRE( cell < d_num_cells );
@@ -197,18 +148,11 @@
     }
 
     // Convert (i,j,k) to cell index
-<<<<<<< HEAD
-    PROFUGUS_HOST_DEVICE_FUNCTION 
+    PROFUGUS_HOST_DEVICE_FUNCTION
     bool index(dim_type   i,
 	       dim_type   j,
 	       dim_type   k,
 	       cell_type &cell) const
-=======
-    __device__ inline bool index(dim_type   i,
-                                          dim_type   j,
-                                          dim_type   k,
-                                          cell_type &cell) const
->>>>>>> 95ad5032
     {
         DEVICE_REQUIRE( i < d_cells_x );
         DEVICE_REQUIRE( j < d_cells_y );
@@ -223,11 +167,10 @@
         return false;
     }
 
-<<<<<<< HEAD
     // >>> VOLUME CALCULATION
 
     //! Calculate volume from the global cell id on the device.
-    PROFUGUS_DEVICE_FUNCTION 
+    PROFUGUS_DEVICE_FUNCTION
     double volume(cell_type global_cell ) const
     {
         REQUIRE( global_cell < d_num_cells );
@@ -244,14 +187,8 @@
     // >>> SPATIAL LOCATION
 
     // Locate the positon's ijk coordinates with upper edges begin "inside"
-    PROFUGUS_DEVICE_FUNCTION 
+    PROFUGUS_DEVICE_FUNCTION
     void find_upper(const Space_Vector &r, Coordinates &ijk ) const
-=======
-    // >>> SPATIAL LOCATION
-
-    // Locate the positon's ijk coordinates with upper edges begin "inside"
-    __device__ void find_upper(const Space_Vector &r, Coordinates &ijk) const
->>>>>>> 95ad5032
     {
         using def::I; using def::J; using def::K;
         ijk[I] = find_upper(r[I], I);
@@ -260,7 +197,7 @@
     }
 
     // Locate a coordinate along a single axis
-    PROFUGUS_DEVICE_FUNCTION 
+    PROFUGUS_DEVICE_FUNCTION
     dim_type find_upper(
         double r, dim_type axis) const
     {
@@ -364,73 +301,6 @@
         return d_upper;
     }
 
-  //! Get lower corner of domain
-  Space_Vector lower() const
-  {
-    Space_Vector xyz;
-
-    cudaMemcpy(&xyz.x, dd_x_edges, sizeof(double), cudaMemcpyDeviceToHost);
-    cudaMemcpy(&xyz.y, dd_y_edges, sizeof(double), cudaMemcpyDeviceToHost);
-    cudaMemcpy(&xyz.z, dd_z_edges, sizeof(double), cudaMemcpyDeviceToHost);
-
-    return xyz;
-  }
-
-  //! Get high corner of domain
-  Space_Vector upper() const
-  {
-    Space_Vector xyz;
-
-    cudaMemcpy(&xyz.x, dd_x_edges+d_cells_x, sizeof(double),
-               cudaMemcpyDeviceToHost);
-    cudaMemcpy(&xyz.y, dd_y_edges+d_cells_y, sizeof(double),
-               cudaMemcpyDeviceToHost);
-    cudaMemcpy(&xyz.z, dd_z_edges+d_cells_z, sizeof(double),
-               cudaMemcpyDeviceToHost);
-
-    return xyz;
-  }
-
-    //! Low corner of mesh in \e (i,j,k) direction.
-<<<<<<< HEAD
-    PROFUGUS_DEVICE_FUNCTION 
-    double low_corner(dim_type d) const
-    {
-        REQUIRE( d>=0 && d<=3 );
-	REQUIRE( d == def::I || d == def::J || d == def::K );
-        if( d == def::I )
-            return dd_x_edges[0];
-        else if( d == def::J )
-            return dd_y_edges[0];
-        else
-            return dd_z_edges[0];
-    }
-
-    //! High corner of mesh in \e (i,j,k) direction.
-    PROFUGUS_DEVICE_FUNCTION 
-    double high_corner(dim_type d) const
-    {
-        REQUIRE( d>=0 && d<=3 );
-	REQUIRE( d == def::I || d == def::J || d == def::K );
-        if( d == def::I )
-            return dd_x_edges[d_cells_x];
-        else if( d == def::J )
-            return dd_y_edges[d_cells_y];
-        else
-            return dd_z_edges[d_cells_z];
-=======
-    double low_corner(dim_type d) const
-    {
-        REQUIRE( d>=0 && d<=3 );
-        return d_lower[d];
-    }
-
-    //! High corner of mesh in \e (i,j,k) direction.
-    double high_corner(dim_type d) const
-    {
-        REQUIRE( d>=0 && d<=3 );
-        return d_upper[d];
->>>>>>> 95ad5032
     }
 };
 
