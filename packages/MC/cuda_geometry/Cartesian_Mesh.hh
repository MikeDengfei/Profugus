//----------------------------------*-C++-*----------------------------------//
/*!
 * \file   cuda_geometry/Cartesian_Mesh.hh
 * \author Thomas M. Evans
 * \date   Mon Jul 21 16:55:00 2014
 * \brief  Cartesian_Mesh class definition.
 * \note   Copyright (C) 2014 Oak Ridge National Laboratory, UT-Battelle, LLC.
 */
//---------------------------------------------------------------------------//

#ifndef cuda_geometry_Cartesian_Mesh_hh
#define cuda_geometry_Cartesian_Mesh_hh

#include <math_constants.h>

#include <vector>
#include <thrust/device_vector.h>

#include "cuda_utils/CudaDBC.hh"
#include "cuda_utils/Definitions.hh"
#include "cuda_utils/Utility_Functions.hh"
#include "geometry/Definitions.hh"
#include "utils/Definitions.hh"

namespace cuda_profugus
{

//===========================================================================//
/*!
 * \class Cartesian_Mesh
 * \brief Common functionality for Cartesian meshes.
 *
 * Provides mesh-based functionality.
 */
/*!
 * \example geometry/test/tstCartesian_Mesh.cc
 *
 * Test of Cartesian_Mesh.
 */
//===========================================================================//

class Cartesian_Mesh
{
  public:
    //@{
    //! Mesh typedefs
    typedef int                           dim_type;
    typedef size_t                        size_type;
    typedef profugus::geometry::cell_type cell_type;
<<<<<<< HEAD
=======
    typedef cuda_utils::Space_Vector      Space_Vector;
    typedef cuda_utils::Coordinates       Coordinates;
>>>>>>> 001b3f9d
    typedef std::vector<double>           Vec_Dbl;
    //@}

  private:
    // >>> DATA

    // Cell edges.
    thrust::device_vector<double> d_x_edges_vec;
    thrust::device_vector<double> d_y_edges_vec;
    thrust::device_vector<double> d_z_edges_vec;

    // On-device pointers
    double *dd_x_edges;
    double *dd_y_edges;
    double *dd_z_edges;

    // Number of cells along each dimension
    int d_cells_x;
    int d_cells_y;
    int d_cells_z;

    // Total number of cells
    cell_type d_num_cells;

    // Dimensionality (always 3 for now)
    dim_type d_dimension;

    // Cell volumes
    thrust::device_vector<double> d_volumes_vec;

    // On-device pointer
    double *dd_volumes;

  public:

    // Construct from xyz edges.
    Cartesian_Mesh(const Vec_Dbl& x_edges, const Vec_Dbl& y_edges,
                   const Vec_Dbl& z_edges);

    // >>> ACCESSORS

    //! Get number of cells.
    __host__ __device__ cell_type num_cells() const { return d_num_cells; }

    //! Number of cells along an axis
    __host__ __device__ dim_type num_cells_along(dim_type d) const
    {
        DEVICE_REQUIRE( d>=0 && d<=3 );
        if( d == def::I )
            return d_cells_x;
        else if( d == def::J )
            return d_cells_y;
        else if( d == def::K )
            return d_cells_z;
        return -1;
    }

    //! Dimension of mesh.
    __host__ __device__ dim_type dimension() const { return d_dimension; }

    //! Return cell edges along a given direction.
    __device__ const double * edges(dim_type d) const
    {
        DEVICE_REQUIRE( d>=0 && d<=3 );
        if( d == def::I )
            return dd_x_edges;
        else if( d == def::J )
            return dd_y_edges;
        else if( d == def::K )
            return dd_z_edges;
        return 0;
    }

    // >>> INDEX CONVERSION

    // Convert cardinal index to (i,j) or (i,j,k).
    __host__ __device__ void cardinal(
        cell_type cell, dim_type& i, dim_type& j, dim_type& k) const
    {
        DEVICE_REQUIRE( cell < d_num_cells );
        k = cell / (d_cells_x * d_cells_y);
        DEVICE_ENSURE( k < d_cells_z );
        cell = cell % (d_cells_x * d_cells_y);
        j = cell / d_cells_x;
        DEVICE_ENSURE( j < d_cells_y );
        i = cell % d_cells_x;
        DEVICE_ENSURE( i < d_cells_x );
    }

    // Convert (i,j,k) to cell index
    __host__ __device__ inline bool index(dim_type   i,
                                          dim_type   j,
                                          dim_type   k,
                                          cell_type &cell) const
    {
        DEVICE_REQUIRE( i < d_cells_x );
        DEVICE_REQUIRE( j < d_cells_y );
        DEVICE_REQUIRE( k < d_cells_z );
        if( i < d_cells_x && j < d_cells_y && k < d_cells_z )
        {
            cell = i + d_cells_x * (j + d_cells_y * k);
            DEVICE_ENSURE( cell < d_num_cells );
            return true;
        }
        cell = static_cast<cell_type>(-1);
        return false;
    }

    // >>> VOLUME CALCULATION

    //! Get all volumes on host
    std::vector<double> volumes() const
    {
        DEVICE_REQUIRE( d_num_cells > 0 );
        std::vector<double> host_volumes(d_num_cells);
        cudaMemcpy( &host_volumes[0], dd_volumes, d_num_cells*sizeof(double),
                    cudaMemcpyDeviceToHost );
        return host_volumes;
    }

    //! Calculate volume from the global cell id
    __device__ inline double volume(cell_type global_cell) const
    {
        DEVICE_REQUIRE( global_cell < d_num_cells );
        return dd_volumes[global_cell];
    }

    // >>> SPATIAL LOCATION

    // Locate the positon's ijk coordinates with upper edges begin "inside"
    __device__ void find_upper(const Space_Vector &r, Coordinates &ijk ) const
    {
        using def::I; using def::J; using def::K;
        for (int dim : {I, J, K})
            ijk[dim] = find_upper(r[dim], dim);
    }

    // Locate a coordinate along a single axis
    __device__ dim_type find_upper(
        double r, dim_type axis) const
    {
        DEVICE_REQUIRE( 0 <= axis && axis < d_dimension );
        const double *edges_start;
        const double *edges_end;
        if( axis == def::I )
        {
            edges_start = dd_x_edges;
            edges_end   = dd_x_edges+d_cells_x+1;
        }
        if( axis == def::J )
        {
            edges_start = dd_y_edges;
            edges_end   = dd_y_edges+d_cells_y+1;
        }
        if( axis == def::K )
        {
            edges_start = dd_z_edges;
            edges_end   = dd_z_edges+d_cells_z+1;
        }
        return cuda::utility::lower_bound(edges_start,edges_end,r)
            - edges_start - 1;
    }

    //! Get lower corner of domain
    Space_Vector lower() const
    {
        Space_Vector xyz;

<<<<<<< HEAD
        cudaMemcpy(&xyz[def::I], dd_x_edges, sizeof(double),
                   cudaMemcpyDeviceToHost);
        cudaMemcpy(&xyz[def::J], dd_y_edges, sizeof(double),
                   cudaMemcpyDeviceToHost);
        cudaMemcpy(&xyz[def::K], dd_z_edges, sizeof(double),
                   cudaMemcpyDeviceToHost);
=======
        cudaMemcpy(&xyz.x, dd_x_edges, sizeof(double), cudaMemcpyDeviceToHost);
        cudaMemcpy(&xyz.y, dd_y_edges, sizeof(double), cudaMemcpyDeviceToHost);
        cudaMemcpy(&xyz.z, dd_z_edges, sizeof(double), cudaMemcpyDeviceToHost);
>>>>>>> 001b3f9d

        return xyz;
    }

    //! Get high corner of domain
    Space_Vector upper() const
    {
        Space_Vector xyz;

<<<<<<< HEAD
        cudaMemcpy(&xyz[def::I], dd_x_edges+d_cells_x, sizeof(double),
                   cudaMemcpyDeviceToHost);
        cudaMemcpy(&xyz[def::J], dd_y_edges+d_cells_y, sizeof(double),
                   cudaMemcpyDeviceToHost);
        cudaMemcpy(&xyz[def::K], dd_z_edges+d_cells_z, sizeof(double),
=======
        cudaMemcpy(&xyz.x, dd_x_edges+d_cells_x, sizeof(double),
                   cudaMemcpyDeviceToHost);
        cudaMemcpy(&xyz.y, dd_y_edges+d_cells_y, sizeof(double),
                   cudaMemcpyDeviceToHost);
        cudaMemcpy(&xyz.z, dd_z_edges+d_cells_z, sizeof(double),
>>>>>>> 001b3f9d
                   cudaMemcpyDeviceToHost);

        return xyz;
    }

    //! Low corner of mesh in \e (i,j,k) direction.
    __device__ double low_corner(dim_type d) const
    {
        DEVICE_REQUIRE( d>=0 && d<=3 );
        if( d == def::I )
            return dd_x_edges[0];
        else if( d == def::J )
            return dd_y_edges[0];
        else if( d == def::K )
            return dd_z_edges[0];
        return CUDART_NAN;
    }

    //! High corner of mesh in \e (i,j,k) direction.
    __device__ double high_corner(dim_type d) const
    {
        DEVICE_REQUIRE( d>=0 && d<=3 );
        if( d == def::I )
            return dd_x_edges[d_cells_x];
        else if( d == def::J )
            return dd_y_edges[d_cells_y];
        else if( d == def::K )
            return dd_z_edges[d_cells_z];
        return CUDART_NAN;
    }
};

} // end namespace cuda_profugus


#endif // cuda_geometry_Cartesian_Mesh_hh

//---------------------------------------------------------------------------//
//                 end of Cartesian_Mesh.hh
//---------------------------------------------------------------------------//<|MERGE_RESOLUTION|>--- conflicted
+++ resolved
@@ -47,11 +47,8 @@
     typedef int                           dim_type;
     typedef size_t                        size_type;
     typedef profugus::geometry::cell_type cell_type;
-<<<<<<< HEAD
-=======
     typedef cuda_utils::Space_Vector      Space_Vector;
     typedef cuda_utils::Coordinates       Coordinates;
->>>>>>> 001b3f9d
     typedef std::vector<double>           Vec_Dbl;
     //@}
 
@@ -220,18 +217,12 @@
     {
         Space_Vector xyz;
 
-<<<<<<< HEAD
         cudaMemcpy(&xyz[def::I], dd_x_edges, sizeof(double),
                    cudaMemcpyDeviceToHost);
         cudaMemcpy(&xyz[def::J], dd_y_edges, sizeof(double),
                    cudaMemcpyDeviceToHost);
         cudaMemcpy(&xyz[def::K], dd_z_edges, sizeof(double),
                    cudaMemcpyDeviceToHost);
-=======
-        cudaMemcpy(&xyz.x, dd_x_edges, sizeof(double), cudaMemcpyDeviceToHost);
-        cudaMemcpy(&xyz.y, dd_y_edges, sizeof(double), cudaMemcpyDeviceToHost);
-        cudaMemcpy(&xyz.z, dd_z_edges, sizeof(double), cudaMemcpyDeviceToHost);
->>>>>>> 001b3f9d
 
         return xyz;
     }
@@ -241,19 +232,11 @@
     {
         Space_Vector xyz;
 
-<<<<<<< HEAD
         cudaMemcpy(&xyz[def::I], dd_x_edges+d_cells_x, sizeof(double),
                    cudaMemcpyDeviceToHost);
         cudaMemcpy(&xyz[def::J], dd_y_edges+d_cells_y, sizeof(double),
                    cudaMemcpyDeviceToHost);
         cudaMemcpy(&xyz[def::K], dd_z_edges+d_cells_z, sizeof(double),
-=======
-        cudaMemcpy(&xyz.x, dd_x_edges+d_cells_x, sizeof(double),
-                   cudaMemcpyDeviceToHost);
-        cudaMemcpy(&xyz.y, dd_y_edges+d_cells_y, sizeof(double),
-                   cudaMemcpyDeviceToHost);
-        cudaMemcpy(&xyz.z, dd_z_edges+d_cells_z, sizeof(double),
->>>>>>> 001b3f9d
                    cudaMemcpyDeviceToHost);
 
         return xyz;
