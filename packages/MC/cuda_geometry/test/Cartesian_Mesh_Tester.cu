--- conflicted
+++ resolved
@@ -14,28 +14,18 @@
 #include "utils/View_Field.hh"
 #include "gtest/Gtest_Functions.hh"
 #include "cuda_utils/CudaDBC.hh"
-<<<<<<< HEAD
 #include "cuda_utils/Definitions.hh"
-=======
->>>>>>> 95ad5032
 
 #include "../Cartesian_Mesh.hh"
 #include "Cartesian_Mesh_Tester.hh"
 
-<<<<<<< HEAD
 #include <thrust/device_vector.h>
 
-typedef profugus::geometry::cell_type cell_type;
-typedef cuda_utils::Space_Vector      Point;
-typedef cuda_utils::Coordinates       Coords;
-typedef cuda_profugus::Cartesian_Mesh Cartesian_Mesh;
-=======
 typedef profugus::geometry::cell_type       cell_type;
 typedef cuda_utils::Space_Vector            Point;
 typedef cuda_utils::Coordinates             Coords;
 typedef cuda_profugus::Cartesian_Mesh       Cartesian_Mesh;
 typedef cuda_profugus::Cartesian_Mesh_DMM   Cartesian_Mesh_DMM;
->>>>>>> 95ad5032
 
 __global__ void compute_indices_kernel(Cartesian_Mesh mesh,
                                        int            num_vals,
@@ -116,21 +106,12 @@
     thrust::device_vector<cell_type> device_cells(num_points);
 
     // Execute kernel
-<<<<<<< HEAD
-    compute_indices_kernel<<<1,num_points>>>( *mesh,
-                                               num_points,
-                                               device_ii.data().get(),
-                                               device_jj.data().get(),
-                                               device_kk.data().get(),
-                                               device_cells.data().get() );
-=======
     compute_indices_kernel<<<1,num_points>>>(mesh->device_instance(),
                                              num_points,
                                              device_ii.data().get(),
                                              device_jj.data().get(),
                                              device_kk.data().get(),
                                              device_cells.data().get() );
->>>>>>> 95ad5032
 
     REQUIRE( cudaGetLastError() == cudaSuccess );
 
@@ -160,21 +141,12 @@
     thrust::device_vector<int> device_kk(num_points);
 
     // Execute kernel
-<<<<<<< HEAD
-    compute_cardinals_kernel<<<1,num_points>>>( *mesh,
-                                                 num_points,
-                                                 device_cells.data().get(),
-                                                 device_ii.data().get(),
-                                                 device_jj.data().get(),
-                                                 device_kk.data().get() );
-=======
     compute_cardinals_kernel<<<1,num_points>>>(mesh->device_instance(),
                                                num_points,
                                                device_cells.data().get(),
                                                device_ii.data().get(),
                                                device_jj.data().get(),
                                                device_kk.data().get() );
->>>>>>> 95ad5032
 
     REQUIRE( cudaGetLastError() == cudaSuccess );
 
@@ -203,33 +175,14 @@
 
     std::vector<cell_type> cells = {4, 1, 22, 11};
 
-<<<<<<< HEAD
-    // Create memory on device
-    thrust::device_vector<cell_type> device_cells(host_cells);
-    thrust::device_vector<double>    device_volumes(num_points);
-
-    // Execute kernel
-    compute_volumes_kernel<<<1,num_points>>>( *mesh,
-                                               num_points,
-                                               device_cells.data().get(),
-                                               device_volumes.data().get() );
-=======
     int num_cells = cells.size();
 
     std::vector<double> cell_volumes(num_cells);
->>>>>>> 95ad5032
 
     const auto &volumes = mesh->volumes();
 
-<<<<<<< HEAD
-    // Copy data back to host
-    std::vector<double> host_volumes(num_points);
-    thrust::copy(device_volumes.begin(),device_volumes.end(),
-                 host_volumes.begin());
-=======
     for (int cell = 0; cell < num_cells; ++cell)
         cell_volumes[cell] = volumes[cells[cell]];
->>>>>>> 95ad5032
 
     std::vector<double> expected_volumes = {0.1 * 0.6 * 0.6,
                                             0.5 * 0.4 * 0.6,
@@ -258,17 +211,10 @@
     thrust::device_vector<Coords> device_coords(num_points);
 
     // Execute kernel
-<<<<<<< HEAD
-    compute_coords_kernel<<<1,num_points>>>( *mesh,
-                                              num_points,
-                                              device_points.data().get(),
-                                              device_coords.data().get() );
-=======
     compute_coords_kernel<<<1,num_points>>>(mesh->device_instance(),
                                             num_points,
                                             device_points.data().get(),
                                             device_coords.data().get() );
->>>>>>> 95ad5032
 
     REQUIRE( cudaGetLastError() == cudaSuccess );
 
