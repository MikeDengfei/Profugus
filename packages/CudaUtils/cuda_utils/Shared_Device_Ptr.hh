--- conflicted
+++ resolved
@@ -50,15 +50,9 @@
 
     //! Host pointer constructor.
     Shared_Device_Ptr( const std::shared_ptr<T>& host_ptr )
-<<<<<<< HEAD
-	: d_host_ptr( host_ptr )
-    {
-	shallow_copy_host_object_to_device();
-=======
         : d_host_ptr( host_ptr )
     {
         shallow_copy_host_object_to_device();
->>>>>>> 001b3f9d
     }
 
     //! Get the shared pointer to host data managed by this object.
@@ -113,16 +107,6 @@
     void shallow_copy_host_object_to_device()
     {
 #ifdef __NVCC__
-<<<<<<< HEAD
-	T* device_ptr;
-	cudaMalloc( (void**) &device_ptr, sizeof(T) );
-	cudaMemcpy( device_ptr, d_host_ptr.get(), sizeof(T),
-		    cudaMemcpyHostToDevice );
-	d_device_ptr =
-	    std::shared_ptr<T>( device_ptr, [](T* t){ cudaFree(t); } );
-#else
-	DEVICE_INSIST(false,"Shared_Device_Ptr can only be constructed with NVCC!");
-=======
         T* device_ptr;
         cudaMalloc( (void**) &device_ptr, sizeof(T) );
         cudaMemcpy( device_ptr, d_host_ptr.get(), sizeof(T),
@@ -131,7 +115,6 @@
             std::shared_ptr<T>( device_ptr, [](T* t){ cudaFree(t); } );
 #else
         DEVICE_INSIST(false,"Shared_Device_Ptr can only be constructed with NVCC!");
->>>>>>> 001b3f9d
 #endif // end __NVCC__
     }
 };
@@ -143,11 +126,7 @@
 Shared_Device_Ptr<T> shared_device_ptr( Args&&... args )
 {
     return Shared_Device_Ptr<T>(
-<<<<<<< HEAD
-	std::make_shared<T>(std::forward<Args>(args)...) );
-=======
         std::make_shared<T>(std::forward<Args>(args)...) );
->>>>>>> 001b3f9d
 }
 
 //===========================================================================//
