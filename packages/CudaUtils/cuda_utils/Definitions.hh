//----------------------------------*-C++-*----------------------------------//
/*!
 * \file   cuda_utils/Definitions.hh
 * \author Seth R Johnson
 * \date   Wed Aug 14 11:52:04 2013
 * \brief  Common definitions for the CUDA utilities.
 * \note   Copyright (C) 2013 Oak Ridge National Laboratory, UT-Battelle, LLC.
 */
//---------------------------------------------------------------------------//

#ifndef cuda_utils_Definitions_hh
#define cuda_utils_Definitions_hh

namespace cuda
{
//===========================================================================//

namespace arch
{
//---------------------------------------------------------------------------//
/*!
 * \struct Host
 * \brief  Switch to specify compilation on host (CPU) architecture
 */
struct Host
{
};

/*!
 * \struct Device
 * \brief  Switch to specify compilation on device (GPU) architecture
 */
struct Device
{
};
//---------------------------------------------------------------------------//
} // end namespace arch

//===========================================================================//
} // end namespace cuda
<<<<<<< HEAD
=======

namespace cuda_utils
{

struct Coordinates
{
    int i;
    int j;
    int k;
};
>>>>>>> 001b3f9d

#include "Device_Vector_Lite.hh"

namespace cuda_profugus
{

typedef cuda_profugus::Device_Vector_Lite<int,3>    Coordinates;
typedef cuda_profugus::Device_Vector_Lite<double,3> Space_Vector;

//===========================================================================//
<<<<<<< HEAD
} // end namespace cuda_profugus
=======
} // end namespace cuda_utils
>>>>>>> 001b3f9d

#endif // cuda_utils_Definitions_hh

//---------------------------------------------------------------------------//
//              end of cuda_utils/Definitions.hh
//---------------------------------------------------------------------------//<|MERGE_RESOLUTION|>--- conflicted
+++ resolved
@@ -38,34 +38,17 @@
 
 //===========================================================================//
 } // end namespace cuda
-<<<<<<< HEAD
-=======
+
+#include "Device_Vector_Lite.hh"
 
 namespace cuda_utils
 {
 
-struct Coordinates
-{
-    int i;
-    int j;
-    int k;
-};
->>>>>>> 001b3f9d
-
-#include "Device_Vector_Lite.hh"
-
-namespace cuda_profugus
-{
-
-typedef cuda_profugus::Device_Vector_Lite<int,3>    Coordinates;
-typedef cuda_profugus::Device_Vector_Lite<double,3> Space_Vector;
+typedef Device_Vector_Lite<int,3>    Coordinates;
+typedef Device_Vector_Lite<double,3> Space_Vector;
 
 //===========================================================================//
-<<<<<<< HEAD
 } // end namespace cuda_profugus
-=======
-} // end namespace cuda_utils
->>>>>>> 001b3f9d
 
 #endif // cuda_utils_Definitions_hh
 
