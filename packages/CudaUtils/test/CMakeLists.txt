--- conflicted
+++ resolved
@@ -37,11 +37,8 @@
     Atomic_Add_Kernel.cu
     Atomic_Lock_Test_Kernel.cu
     Device_Vector_Lite_Tester.cu
-<<<<<<< HEAD
-=======
     Device_View_Tester.cu
     Device_View_Field_Tester.cu
->>>>>>> 001b3f9d
     Run_Launch_Args.pt.cu
     Polyglot_Kernel.cu
     Profiler_Kernel.cu
